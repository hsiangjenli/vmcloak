# Copyright (C) 2014-2017 Jurriaan Bremer.
# Copyright (C) 2018 Hatching B.V.
# This file is part of VMCloak - http://www.vmcloak.org/.
# See the file 'docs/LICENSE.txt' for copying permission.

<<<<<<< HEAD
import logging
import os
import subprocess
import time

from vmcloak.abstract import Machinery
from vmcloak.data.config import VBOX_CONFIG
from vmcloak.exceptions import CommandError
from vmcloak.paths import get_path
from vmcloak.rand import random_mac
from vmcloak.repository import vms_path

log = logging.getLogger(__name__)

class VirtualBox(Machinery):
    FIELDS = VBOX_CONFIG

    def __init__(self, *args, **kwargs):
        Machinery.__init__(self, *args, **kwargs)
        self.vboxmanage = get_path("vboxmanage")

    def _call(self, *args, **kwargs):
        cmd = [self.vboxmanage] + list(args)

        for k, v in kwargs.items():
            if v is None or v is True:
                cmd += ["--" + k]
            else:
                cmd += ["--" + k.rstrip("_"), str(v)]

        try:
            log.debug("Running command: %s", cmd)
            ret = subprocess.check_output(cmd)
        except Exception as e:
            log.error("[-] Error running command: %s", e)
            raise CommandError

        return ret.strip()

    def vminfo(self, element=None):
        ret = {}
        lines = self._call("showvminfo", self.name, machinereadable=True)
        for line in lines.split("\n"):
            key, value = line.split("=", 1)

            if value.startswith('"') and value.endswith('"'):
                value = value[1:-1]
            elif value.isdigit():
                value = int(value)

            if key.startswith('"') and key.endswith('"'):
                key = key[1:-1]

            ret[key] = value
        return ret if element is None else ret.get(element)

    def wait_for_state(self, shutdown=False):
        while True:
            try:
                status = self.vminfo("VMState")
                if shutdown and status == "poweroff":
                    break
            except CommandError:
                pass

            time.sleep(1)

    def create_vm(self):
        return self._call("createvm", name=self.name,
                          basefolder=vms_path, register=True)

    def delete_vm(self):
        self._call("unregistervm", self.name, delete=True)

    def ramsize(self, ramsize):
        return self._call("modifyvm", self.name, memory=ramsize)

    def vramsize(self, vramsize):
        return self._call("modifyvm", self.name, vram=vramsize)

    def os_type(self, osversion):
        operating_systems = {
            "winxp": "WindowsXP",
            "win7x86": "Windows7",
            "win7x64": "Windows7_64",
            "win81x86": "Windows81",
            "win81x64": "Windows81_64",
            "win10x86": "Windows10",
            "win10x64": "Windows10_64",
        }
        return self._call("modifyvm", self.name,
                          ostype=operating_systems[osversion])

    def create_hd(self, hdd_path, fsize=256*1024):
        self._call("createhd", filename=hdd_path, size=fsize)
        self._call("storagectl", self.name, name="IDE", add="ide")
        self._call("storageattach", self.name, storagectl="IDE",
                   type_="hdd", device=0, port=0, medium=hdd_path)

    def attach_hd(self, hdd_path, multi=False):
        # When a harddisk is not attached to a Virtual Machine it will quickly
        # be forgotten. This seems to be within a couple of seconds. When this
        # happens, its "type" (multiattach in our case) is also forgotten,
        # resulting in issues when cloning. Therefore we quickly set its state
        # before attaching it to a Virtual Machine, hoping this approach
        # is "good enough".
        self._call("storagectl", self.name, name="IDE", add="ide")
        if multi:
            self._call("modifyhd", hdd_path, type_="multiattach")
        else:
            self._call("modifyhd", hdd_path, type_="normal")
        self._call("storageattach", self.name, storagectl="IDE",
                   type_="hdd", device=0, port=0, medium=hdd_path)

    def compact_hd(self, hdd_path):
        # We first make the HDD "more" compact - this should be basically
        # defragmenting it.
        self._call("modifyhd", hdd_path, compact=True)

    def clone_hd(self, hdd_inpath, hdd_outpath):
        self._call("clonehd", hdd_inpath, hdd_outpath)

    def remove_hd(self):
        time.sleep(1)
        self._call("storagectl", self.name, portcount=0,
                   name="IDE", remove=True)

    def cpus(self, count):
        self._call("modifyvm", self.name, cpus=count, ioapic="on")

    def attach_iso(self, iso_path):
        """Mount an ISO to the Virtual Machine."""
        self._call("storageattach", self.name, storagectl="IDE",
                   type_="dvddrive", port=1, device=0, medium=iso_path)

    def detach_iso(self):
        time.sleep(1)
        self._call("storageattach", self.name, storagectl="IDE",
                   type_="dvddrive", port=1, device=0, medium="emptydrive")

    def set_field(self, key, value):
        return self._call("setextradata", self.name, key, value)

    def modify_mac(self, macaddr=None, index=1):
        if macaddr is None:
            macaddr = random_mac()

        # VBoxManage prefers MAC addresses without colons.
        vbox_mac = macaddr.replace(":", "")

        mac = {"macaddress%d" % index: vbox_mac}
        self._call("modifyvm", self.name, **mac)
        return macaddr

    def hostonly(self, nictype, macaddr=None, adapter=None):
        index = self.network_index() + 1
        if not adapter:
            if os.name == "posix":
                adapter = "vboxnet0"
            else:
                adapter = "VirtualBox Host-Only Ethernet Adapter"

        # Ensure our hostonly interface is actually up and running.
        if adapter not in self._call("list", "hostonlyifs"):
            log.error("Have you configured %s?", adapter)
            log.info("Please refer to the documentation to configure it.")
            return False

        nic = {
            "nic%d" % index: "hostonly",
            "nictype%d" % index: nictype,
            "nicpromisc%d" % index: "allow-all",
            "hostonlyadapter%d" % index: adapter,
            "cableconnected%d" % index: "on",
        }
        self._call("modifyvm", self.name, **nic)
        return self.modify_mac(macaddr, index)

    def nat(self, nictype, macaddr=None):
        index = self.network_index() + 1

        nic = {
            "nic%d" % index: "nat",
            "nictype%d" % index: nictype,
            "nicpromisc%d" % index: "allow-all",
        }
        self._call("modifyvm", self.name, **nic)
        return self.modify_mac(macaddr, index)

    def hwvirt(self, enable=True):
        """Enable or disable the usage of Hardware Virtualization."""
        self._call("modifyvm", self.name, hwvirtex="on" if enable else "off")

    def start_vm(self, visible=False):
        return self._call("startvm", self.name,
                          type_="gui" if visible else "headless")

    def snapshot(self, label, description=""):
        return self._call("snapshot", self.name, "take", label,
                          description=description, live=True)

    def restore_snapshot(self, label=None):
        if label:
            return self._call("snapshot", self.name, "restore", label)
        else:
            return self._call("snapshot", self.name, "restorecurrent")

    def delete_snapshot(self, label):
        return self._call("snapshot", self.name, "delete", label)

    def stopvm(self):
        return self._call("controlvm", self.name, "poweroff")

    def list_settings(self):
        return self._call("getextradata", self.name, "enumerate")

    def mouse(self, type):
        return self._call("modifyvm", self.name, mouse=type)

    def vrde(self, port=3389, password=""):
        return self._call("modifyvm", self.name, vrde="on", vrdeport=port,
                          vrdeproperty="VNCPassword=%s" % password)

    def paravirtprovider(self, provider):
        return self._call("modifyvm", self.name, paravirtprovider=provider)

    def export(self, filepath):
        return self._call(
            "export", self.name, "--output", filepath, "--vsys", "0",
            product="VMCloak",
            producturl="http://vmcloak.org/",
            vendor="Cuckoo Sandbox",
            vendorurl="http://cuckoosandbox.org/",
            description="Cuckoo Sandbox Virtual Machine created by VMCloak",
        )
=======
from vmcloak.platforms.virtualbox import VM as VirtualBox
>>>>>>> 0dabbec9
<|MERGE_RESOLUTION|>--- conflicted
+++ resolved
@@ -3,242 +3,4 @@
 # This file is part of VMCloak - http://www.vmcloak.org/.
 # See the file 'docs/LICENSE.txt' for copying permission.
 
-<<<<<<< HEAD
-import logging
-import os
-import subprocess
-import time
-
-from vmcloak.abstract import Machinery
-from vmcloak.data.config import VBOX_CONFIG
-from vmcloak.exceptions import CommandError
-from vmcloak.paths import get_path
-from vmcloak.rand import random_mac
-from vmcloak.repository import vms_path
-
-log = logging.getLogger(__name__)
-
-class VirtualBox(Machinery):
-    FIELDS = VBOX_CONFIG
-
-    def __init__(self, *args, **kwargs):
-        Machinery.__init__(self, *args, **kwargs)
-        self.vboxmanage = get_path("vboxmanage")
-
-    def _call(self, *args, **kwargs):
-        cmd = [self.vboxmanage] + list(args)
-
-        for k, v in kwargs.items():
-            if v is None or v is True:
-                cmd += ["--" + k]
-            else:
-                cmd += ["--" + k.rstrip("_"), str(v)]
-
-        try:
-            log.debug("Running command: %s", cmd)
-            ret = subprocess.check_output(cmd)
-        except Exception as e:
-            log.error("[-] Error running command: %s", e)
-            raise CommandError
-
-        return ret.strip()
-
-    def vminfo(self, element=None):
-        ret = {}
-        lines = self._call("showvminfo", self.name, machinereadable=True)
-        for line in lines.split("\n"):
-            key, value = line.split("=", 1)
-
-            if value.startswith('"') and value.endswith('"'):
-                value = value[1:-1]
-            elif value.isdigit():
-                value = int(value)
-
-            if key.startswith('"') and key.endswith('"'):
-                key = key[1:-1]
-
-            ret[key] = value
-        return ret if element is None else ret.get(element)
-
-    def wait_for_state(self, shutdown=False):
-        while True:
-            try:
-                status = self.vminfo("VMState")
-                if shutdown and status == "poweroff":
-                    break
-            except CommandError:
-                pass
-
-            time.sleep(1)
-
-    def create_vm(self):
-        return self._call("createvm", name=self.name,
-                          basefolder=vms_path, register=True)
-
-    def delete_vm(self):
-        self._call("unregistervm", self.name, delete=True)
-
-    def ramsize(self, ramsize):
-        return self._call("modifyvm", self.name, memory=ramsize)
-
-    def vramsize(self, vramsize):
-        return self._call("modifyvm", self.name, vram=vramsize)
-
-    def os_type(self, osversion):
-        operating_systems = {
-            "winxp": "WindowsXP",
-            "win7x86": "Windows7",
-            "win7x64": "Windows7_64",
-            "win81x86": "Windows81",
-            "win81x64": "Windows81_64",
-            "win10x86": "Windows10",
-            "win10x64": "Windows10_64",
-        }
-        return self._call("modifyvm", self.name,
-                          ostype=operating_systems[osversion])
-
-    def create_hd(self, hdd_path, fsize=256*1024):
-        self._call("createhd", filename=hdd_path, size=fsize)
-        self._call("storagectl", self.name, name="IDE", add="ide")
-        self._call("storageattach", self.name, storagectl="IDE",
-                   type_="hdd", device=0, port=0, medium=hdd_path)
-
-    def attach_hd(self, hdd_path, multi=False):
-        # When a harddisk is not attached to a Virtual Machine it will quickly
-        # be forgotten. This seems to be within a couple of seconds. When this
-        # happens, its "type" (multiattach in our case) is also forgotten,
-        # resulting in issues when cloning. Therefore we quickly set its state
-        # before attaching it to a Virtual Machine, hoping this approach
-        # is "good enough".
-        self._call("storagectl", self.name, name="IDE", add="ide")
-        if multi:
-            self._call("modifyhd", hdd_path, type_="multiattach")
-        else:
-            self._call("modifyhd", hdd_path, type_="normal")
-        self._call("storageattach", self.name, storagectl="IDE",
-                   type_="hdd", device=0, port=0, medium=hdd_path)
-
-    def compact_hd(self, hdd_path):
-        # We first make the HDD "more" compact - this should be basically
-        # defragmenting it.
-        self._call("modifyhd", hdd_path, compact=True)
-
-    def clone_hd(self, hdd_inpath, hdd_outpath):
-        self._call("clonehd", hdd_inpath, hdd_outpath)
-
-    def remove_hd(self):
-        time.sleep(1)
-        self._call("storagectl", self.name, portcount=0,
-                   name="IDE", remove=True)
-
-    def cpus(self, count):
-        self._call("modifyvm", self.name, cpus=count, ioapic="on")
-
-    def attach_iso(self, iso_path):
-        """Mount an ISO to the Virtual Machine."""
-        self._call("storageattach", self.name, storagectl="IDE",
-                   type_="dvddrive", port=1, device=0, medium=iso_path)
-
-    def detach_iso(self):
-        time.sleep(1)
-        self._call("storageattach", self.name, storagectl="IDE",
-                   type_="dvddrive", port=1, device=0, medium="emptydrive")
-
-    def set_field(self, key, value):
-        return self._call("setextradata", self.name, key, value)
-
-    def modify_mac(self, macaddr=None, index=1):
-        if macaddr is None:
-            macaddr = random_mac()
-
-        # VBoxManage prefers MAC addresses without colons.
-        vbox_mac = macaddr.replace(":", "")
-
-        mac = {"macaddress%d" % index: vbox_mac}
-        self._call("modifyvm", self.name, **mac)
-        return macaddr
-
-    def hostonly(self, nictype, macaddr=None, adapter=None):
-        index = self.network_index() + 1
-        if not adapter:
-            if os.name == "posix":
-                adapter = "vboxnet0"
-            else:
-                adapter = "VirtualBox Host-Only Ethernet Adapter"
-
-        # Ensure our hostonly interface is actually up and running.
-        if adapter not in self._call("list", "hostonlyifs"):
-            log.error("Have you configured %s?", adapter)
-            log.info("Please refer to the documentation to configure it.")
-            return False
-
-        nic = {
-            "nic%d" % index: "hostonly",
-            "nictype%d" % index: nictype,
-            "nicpromisc%d" % index: "allow-all",
-            "hostonlyadapter%d" % index: adapter,
-            "cableconnected%d" % index: "on",
-        }
-        self._call("modifyvm", self.name, **nic)
-        return self.modify_mac(macaddr, index)
-
-    def nat(self, nictype, macaddr=None):
-        index = self.network_index() + 1
-
-        nic = {
-            "nic%d" % index: "nat",
-            "nictype%d" % index: nictype,
-            "nicpromisc%d" % index: "allow-all",
-        }
-        self._call("modifyvm", self.name, **nic)
-        return self.modify_mac(macaddr, index)
-
-    def hwvirt(self, enable=True):
-        """Enable or disable the usage of Hardware Virtualization."""
-        self._call("modifyvm", self.name, hwvirtex="on" if enable else "off")
-
-    def start_vm(self, visible=False):
-        return self._call("startvm", self.name,
-                          type_="gui" if visible else "headless")
-
-    def snapshot(self, label, description=""):
-        return self._call("snapshot", self.name, "take", label,
-                          description=description, live=True)
-
-    def restore_snapshot(self, label=None):
-        if label:
-            return self._call("snapshot", self.name, "restore", label)
-        else:
-            return self._call("snapshot", self.name, "restorecurrent")
-
-    def delete_snapshot(self, label):
-        return self._call("snapshot", self.name, "delete", label)
-
-    def stopvm(self):
-        return self._call("controlvm", self.name, "poweroff")
-
-    def list_settings(self):
-        return self._call("getextradata", self.name, "enumerate")
-
-    def mouse(self, type):
-        return self._call("modifyvm", self.name, mouse=type)
-
-    def vrde(self, port=3389, password=""):
-        return self._call("modifyvm", self.name, vrde="on", vrdeport=port,
-                          vrdeproperty="VNCPassword=%s" % password)
-
-    def paravirtprovider(self, provider):
-        return self._call("modifyvm", self.name, paravirtprovider=provider)
-
-    def export(self, filepath):
-        return self._call(
-            "export", self.name, "--output", filepath, "--vsys", "0",
-            product="VMCloak",
-            producturl="http://vmcloak.org/",
-            vendor="Cuckoo Sandbox",
-            vendorurl="http://cuckoosandbox.org/",
-            description="Cuckoo Sandbox Virtual Machine created by VMCloak",
-        )
-=======
-from vmcloak.platforms.virtualbox import VM as VirtualBox
->>>>>>> 0dabbec9
+from vmcloak.platforms.virtualbox import VM as VirtualBox