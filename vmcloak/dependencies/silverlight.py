# Copyright (C) 2016-2018 Jurriaan Bremer.
# This file is part of VMCloak - http://www.vmcloak.org/.
# See the file 'docs/LICENSE.txt' for copying permission.

from vmcloak.abstract import Dependency

class Silverlight(Dependency):
    name = "silverlight"
<<<<<<< HEAD
    exes = [{
        "url": "https://cuckoo.sh/vmcloak-files/Silverlight_Developer_x86.exe",
        "sha1": "f87518a85e90050cbe4b4b76308f105c7b37acdc",
    }]
=======
    default = "5.0.61118.0"
    exes = [
        {
            "arch": "x86",
            "version": "5.0.61118.0",
            "urls": [
                "https://download.microsoft.com/download/5/5/7/55748E53-D673-4225-8072-4C7A377BB513/runtime/Silverlight.exe"
            ],
            "sha1": "f0c3c1bce3802addca966783a33db1b668261fb5",
        },
        {
            "arch": "amd64",
            "version": "5.0.61118.0",
            "urls": [
                "https://download.microsoft.com/download/5/5/7/55748E53-D673-4225-8072-4C7A377BB513/runtime/Silverlight_x64.exe"
            ],
            "sha1": "c98499e2a2f9ac0f8b70d301e3dee4d4cc4a5f86",
        },
        {
            "arch": "x86",
            "version": "5.1.40620.0",
            "urls": [
                "https://download.microsoft.com/download/5/A/4/5A4F7D41-D714-42B4-9F5F-A2B0B985CBAC/40620.00/Silverlight.exe",
            ],
            "sha1": "45f07952e2e6cf8bd972a733aacb213871d086f1",
        },
        {
            "arch": "amd64",
            "version": "5.1.40620.0",
            "urls": [
                "https://download.microsoft.com/download/5/A/4/5A4F7D41-D714-42B4-9F5F-A2B0B985CBAC/40620.00/Silverlight_x64.exe",
            ],
            "sha1": "56ade2a82b7083383c9e4453af1da0301b48ac53",
        },
        {
            "arch": "x86",
            "version": "5.1.50709.0",
            "urls": [
                "https://download.microsoft.com/download/7/7/6/7765A6A5-4B02-41DE-B7AF-067C92C581BD/50709.00/Silverlight.exe",
            ],
            "sha1": "6e7c5e763ec6dba646adec4a0bcbd88059750658",
        },
        {
            "arch": "amd64",
            "version": "5.1.50709.0",
            "urls": [
                "https://download.microsoft.com/download/7/7/6/7765A6A5-4B02-41DE-B7AF-067C92C581BD/50709.00/Silverlight_x64.exe",
            ],
            "sha1": "0222ec109d882a612d65c8ef8daa04af2f72f8fa",
        },
        {
            "arch": "x86",
            "version": "5.1.50905.0",
            "urls": [
                "https://download.microsoft.com/download/8/6/A/86AC5F63-A0C9-4868-8CC5-C653B189E4B6/50905.00/Silverlight.exe",
            ],
            "sha1": "97b56d4e390241ae1baabe65d41e4080270bcb1b",
        },
        {
            "arch": "amd64",
            "version": "5.1.50905.0",
            "urls": [
                "https://download.microsoft.com/download/8/6/A/86AC5F63-A0C9-4868-8CC5-C653B189E4B6/50905.00/Silverlight_x64.exe",
            ],
            "sha1": "16712886955bab475549184015d425e3091a6357",
        },
        {
            "arch": "x86",
            "version": "5.1.50906.0",
            "urls": [
                "https://download.microsoft.com/download/3/F/5/3F5B3DEC-A698-4B6A-8BB9-A1A554EA103C/50906.00/Silverlight.exe",
            ],
            "sha1": "7a811b061f742479d2e25ce5ac1a9908f5745bf1",
        },
        {
            "arch": "amd64",
            "version": "5.1.50906.0",
            "urls": [
                "https://download.microsoft.com/download/3/F/5/3F5B3DEC-A698-4B6A-8BB9-A1A554EA103C/50906.00/Silverlight_x64.exe",
            ],
            "sha1": "d10a077bf0043a846f2f2a75962c2e068a060f10",
        },
    ]
>>>>>>> f0fffb73

    def run(self):
        self.upload_dependency("C:\\setup.exe")
        self.a.execute("C:\\setup.exe /q /doNotRequireDRMPrompt /noupdate")
        self.a.remove("C:\\setup.exe")<|MERGE_RESOLUTION|>--- conflicted
+++ resolved
@@ -6,96 +6,78 @@
 
 class Silverlight(Dependency):
     name = "silverlight"
-<<<<<<< HEAD
+    default = "5.0.61118.0"
     exes = [{
-        "url": "https://cuckoo.sh/vmcloak-files/Silverlight_Developer_x86.exe",
-        "sha1": "f87518a85e90050cbe4b4b76308f105c7b37acdc",
+        "arch": "x86",
+        "version": "5.0.61118.0",
+        "urls": [
+            "https://download.microsoft.com/download/5/5/7/55748E53-D673-4225-8072-4C7A377BB513/runtime/Silverlight.exe"
+        ],
+        "sha1": "f0c3c1bce3802addca966783a33db1b668261fb5",
+    }, {
+        "arch": "amd64",
+        "version": "5.0.61118.0",
+        "urls": [
+            "https://download.microsoft.com/download/5/5/7/55748E53-D673-4225-8072-4C7A377BB513/runtime/Silverlight_x64.exe"
+        ],
+        "sha1": "c98499e2a2f9ac0f8b70d301e3dee4d4cc4a5f86",
+    }, {
+        "arch": "x86",
+        "version": "5.1.40620.0",
+        "urls": [
+            "https://download.microsoft.com/download/5/A/4/5A4F7D41-D714-42B4-9F5F-A2B0B985CBAC/40620.00/Silverlight.exe",
+        ],
+        "sha1": "45f07952e2e6cf8bd972a733aacb213871d086f1",
+    }, {
+        "arch": "amd64",
+        "version": "5.1.40620.0",
+        "urls": [
+            "https://download.microsoft.com/download/5/A/4/5A4F7D41-D714-42B4-9F5F-A2B0B985CBAC/40620.00/Silverlight_x64.exe",
+        ],
+        "sha1": "56ade2a82b7083383c9e4453af1da0301b48ac53",
+    }, {
+        "arch": "x86",
+        "version": "5.1.50709.0",
+        "urls": [
+            "https://download.microsoft.com/download/7/7/6/7765A6A5-4B02-41DE-B7AF-067C92C581BD/50709.00/Silverlight.exe",
+        ],
+        "sha1": "6e7c5e763ec6dba646adec4a0bcbd88059750658",
+    }, {
+        "arch": "amd64",
+        "version": "5.1.50709.0",
+        "urls": [
+            "https://download.microsoft.com/download/7/7/6/7765A6A5-4B02-41DE-B7AF-067C92C581BD/50709.00/Silverlight_x64.exe",
+        ],
+        "sha1": "0222ec109d882a612d65c8ef8daa04af2f72f8fa",
+    }, {
+        "arch": "x86",
+        "version": "5.1.50905.0",
+        "urls": [
+            "https://download.microsoft.com/download/8/6/A/86AC5F63-A0C9-4868-8CC5-C653B189E4B6/50905.00/Silverlight.exe",
+        ],
+        "sha1": "97b56d4e390241ae1baabe65d41e4080270bcb1b",
+    }, {
+        "arch": "amd64",
+        "version": "5.1.50905.0",
+        "urls": [
+            "https://download.microsoft.com/download/8/6/A/86AC5F63-A0C9-4868-8CC5-C653B189E4B6/50905.00/Silverlight_x64.exe",
+        ],
+        "sha1": "16712886955bab475549184015d425e3091a6357",
+    }, {
+        "arch": "x86",
+        "version": "5.1.50906.0",
+        "urls": [
+            "https://download.microsoft.com/download/3/F/5/3F5B3DEC-A698-4B6A-8BB9-A1A554EA103C/50906.00/Silverlight.exe",
+        ],
+        "sha1": "7a811b061f742479d2e25ce5ac1a9908f5745bf1",
+    }, {
+        "arch": "amd64",
+        "version": "5.1.50906.0",
+        "urls": [
+            "https://download.microsoft.com/download/3/F/5/3F5B3DEC-A698-4B6A-8BB9-A1A554EA103C/50906.00/Silverlight_x64.exe",
+        ],
+        "sha1": "d10a077bf0043a846f2f2a75962c2e068a060f10",
     }]
-=======
-    default = "5.0.61118.0"
-    exes = [
-        {
-            "arch": "x86",
-            "version": "5.0.61118.0",
-            "urls": [
-                "https://download.microsoft.com/download/5/5/7/55748E53-D673-4225-8072-4C7A377BB513/runtime/Silverlight.exe"
-            ],
-            "sha1": "f0c3c1bce3802addca966783a33db1b668261fb5",
-        },
-        {
-            "arch": "amd64",
-            "version": "5.0.61118.0",
-            "urls": [
-                "https://download.microsoft.com/download/5/5/7/55748E53-D673-4225-8072-4C7A377BB513/runtime/Silverlight_x64.exe"
-            ],
-            "sha1": "c98499e2a2f9ac0f8b70d301e3dee4d4cc4a5f86",
-        },
-        {
-            "arch": "x86",
-            "version": "5.1.40620.0",
-            "urls": [
-                "https://download.microsoft.com/download/5/A/4/5A4F7D41-D714-42B4-9F5F-A2B0B985CBAC/40620.00/Silverlight.exe",
-            ],
-            "sha1": "45f07952e2e6cf8bd972a733aacb213871d086f1",
-        },
-        {
-            "arch": "amd64",
-            "version": "5.1.40620.0",
-            "urls": [
-                "https://download.microsoft.com/download/5/A/4/5A4F7D41-D714-42B4-9F5F-A2B0B985CBAC/40620.00/Silverlight_x64.exe",
-            ],
-            "sha1": "56ade2a82b7083383c9e4453af1da0301b48ac53",
-        },
-        {
-            "arch": "x86",
-            "version": "5.1.50709.0",
-            "urls": [
-                "https://download.microsoft.com/download/7/7/6/7765A6A5-4B02-41DE-B7AF-067C92C581BD/50709.00/Silverlight.exe",
-            ],
-            "sha1": "6e7c5e763ec6dba646adec4a0bcbd88059750658",
-        },
-        {
-            "arch": "amd64",
-            "version": "5.1.50709.0",
-            "urls": [
-                "https://download.microsoft.com/download/7/7/6/7765A6A5-4B02-41DE-B7AF-067C92C581BD/50709.00/Silverlight_x64.exe",
-            ],
-            "sha1": "0222ec109d882a612d65c8ef8daa04af2f72f8fa",
-        },
-        {
-            "arch": "x86",
-            "version": "5.1.50905.0",
-            "urls": [
-                "https://download.microsoft.com/download/8/6/A/86AC5F63-A0C9-4868-8CC5-C653B189E4B6/50905.00/Silverlight.exe",
-            ],
-            "sha1": "97b56d4e390241ae1baabe65d41e4080270bcb1b",
-        },
-        {
-            "arch": "amd64",
-            "version": "5.1.50905.0",
-            "urls": [
-                "https://download.microsoft.com/download/8/6/A/86AC5F63-A0C9-4868-8CC5-C653B189E4B6/50905.00/Silverlight_x64.exe",
-            ],
-            "sha1": "16712886955bab475549184015d425e3091a6357",
-        },
-        {
-            "arch": "x86",
-            "version": "5.1.50906.0",
-            "urls": [
-                "https://download.microsoft.com/download/3/F/5/3F5B3DEC-A698-4B6A-8BB9-A1A554EA103C/50906.00/Silverlight.exe",
-            ],
-            "sha1": "7a811b061f742479d2e25ce5ac1a9908f5745bf1",
-        },
-        {
-            "arch": "amd64",
-            "version": "5.1.50906.0",
-            "urls": [
-                "https://download.microsoft.com/download/3/F/5/3F5B3DEC-A698-4B6A-8BB9-A1A554EA103C/50906.00/Silverlight_x64.exe",
-            ],
-            "sha1": "d10a077bf0043a846f2f2a75962c2e068a060f10",
-        },
-    ]
->>>>>>> f0fffb73
 
     def run(self):
         self.upload_dependency("C:\\setup.exe")
