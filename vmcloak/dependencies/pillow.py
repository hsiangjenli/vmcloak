--- conflicted
+++ resolved
@@ -4,35 +4,24 @@
 
 from vmcloak.abstract import Dependency
 
-
 class Pillow(Dependency):
     name = "pillow"
     recommended = True
-<<<<<<< HEAD
+    default = "2.9.0"
     exes = [{
-        "url": "https://cuckoo.sh/vmcloak/Pillow-2.9.0.win32-py2.7.exe",
+        "version": "2.9.0",
+        "urls": [
+            "https://pypi.python.org/packages/2.7/P/Pillow/Pillow-2.9.0.win32-py2.7.exe",
+            "https://cuckoo.sh/vmcloak/Pillow-2.9.0.win32-py2.7.exe",
+        ],
         "sha1": "1138f6db53b54943cbe7cf237c4df7e9255ca034",
+    }, {
+        "version": "3.4.2",
+        "urls": [
+            "https://pypi.python.org/packages/59/59/ece120265d3918f75b43dda870566e58d675c3e865bf63f520e7f01425e5/Pillow-3.4.2.win32-py2.7.exe",
+        ],
+        "sha1": "46778e4c41cb721b035fb72b82e17bcaba94c077",
     }]
-=======
-    default = "2.9.0"
-    exes = [
-        {
-            "version": "2.9.0",
-            "urls": [
-                "https://pypi.python.org/packages/2.7/P/Pillow/Pillow-2.9.0.win32-py2.7.exe",
-                "https://cuckoo.sh/vmcloak/Pillow-2.9.0.win32-py2.7.exe",
-            ],
-            "sha1": "1138f6db53b54943cbe7cf237c4df7e9255ca034",
-        },
-        {
-            "version": "3.4.2",
-            "urls": [
-                "https://pypi.python.org/packages/59/59/ece120265d3918f75b43dda870566e58d675c3e865bf63f520e7f01425e5/Pillow-3.4.2.win32-py2.7.exe",
-            ],
-            "sha1": "46778e4c41cb721b035fb72b82e17bcaba94c077",
-        },
-    ]
->>>>>>> f0fffb73
 
     def run(self):
         self.upload_dependency("C:\\pillow.exe")
