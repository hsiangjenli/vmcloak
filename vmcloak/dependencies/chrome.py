# Copyright (C) 2015-2018 Jurriaan Bremer.
# This file is part of VMCloak - http://www.vmcloak.org/.
# See the file 'docs/LICENSE.txt' for copying permission.
# Chrome Dependency submitted by Jason Lewis.
# https://dl.google.com/dl/chrome/install/googlechromestandaloneenterprise.msi

from vmcloak.abstract import Dependency


class Chrome(Dependency):
    name = "chrome"
<<<<<<< HEAD
    exes = [{
        "url": "https://cuckoo.sh/vmcloak/googlechromestandaloneenterprise.msi",
        "sha1": "a0ade494dda8911eeb68c9294c2dd0e3229d8f02",
    }]

    def run(self):
        self.upload_dependency("C:\\googlechromestandaloneenterprise.msi")
        self.a.execute("msiexec /q /I C:\\googlechromestandaloneenterprise.msi")
        self.a.remove("C:\\googlechromestandaloneenterprise.msi")
=======
    default = "46.0.2490.80"
    exes = [
        {
            "version": "46.0.2490.80",
            "url": "https://cuckoo.sh/vmcloak/googlechromestandaloneenterprise.msi",
            "sha1": "a0ade494dda8911eeb68c9294c2dd0e3229d8f02",
        },
        {
            "version": "latest",
            "arch": "x86",
            "urls": [
                "https://dl.google.com/edgedl/chrome/install/GoogleChromeStandaloneEnterprise.msi"
            ],
        },
        {
            "version": "latest",
            "arch": "amd64",
            "urls": [
                "https://dl.google.com/edgedl/chrome/install/GoogleChromeStandaloneEnterprise64.msi"
            ],
        },
    ]

    def run(self):
        self.upload_dependency("C:\\%s" % self.filename)

        # https://support.google.com/chrome/a/answer/6350036
        # this is not working properly :(
        self.a.execute(
            "reg add \"HKEY_LOCAL_MACHINE\\SOFTWARE\\Policies\\Google\\Update\" "
            "/v UpdateDefault /t REG_DWORD /d 0 /f"
        )

        self.a.execute("msiexec /i C:\\%s /passive /norestart" % self.filename)
        self.a.remove("C:\\%s" % self.filename)

        # https://www.chromium.org/administrators/turning-off-auto-updates
        # this is not working properly :(
        self.a.execute(
            "reg add \"HKEY_LOCAL_MACHINE\\SOFTWARE\\Policies\\Google\\Update\" "
            "/v AutoUpdateCheckPeriodMinutes /t REG_DWORD /d 0 /f"
        )
>>>>>>> f0fffb73
<|MERGE_RESOLUTION|>--- conflicted
+++ resolved
@@ -9,39 +9,24 @@
 
 class Chrome(Dependency):
     name = "chrome"
-<<<<<<< HEAD
+    default = "46.0.2490.80"
     exes = [{
+        "version": "46.0.2490.80",
         "url": "https://cuckoo.sh/vmcloak/googlechromestandaloneenterprise.msi",
         "sha1": "a0ade494dda8911eeb68c9294c2dd0e3229d8f02",
+    }, {
+        "version": "latest",
+        "arch": "x86",
+        "urls": [
+            "https://dl.google.com/edgedl/chrome/install/GoogleChromeStandaloneEnterprise.msi"
+        ],
+    }, {
+        "version": "latest",
+        "arch": "amd64",
+        "urls": [
+            "https://dl.google.com/edgedl/chrome/install/GoogleChromeStandaloneEnterprise64.msi"
+        ],
     }]
-
-    def run(self):
-        self.upload_dependency("C:\\googlechromestandaloneenterprise.msi")
-        self.a.execute("msiexec /q /I C:\\googlechromestandaloneenterprise.msi")
-        self.a.remove("C:\\googlechromestandaloneenterprise.msi")
-=======
-    default = "46.0.2490.80"
-    exes = [
-        {
-            "version": "46.0.2490.80",
-            "url": "https://cuckoo.sh/vmcloak/googlechromestandaloneenterprise.msi",
-            "sha1": "a0ade494dda8911eeb68c9294c2dd0e3229d8f02",
-        },
-        {
-            "version": "latest",
-            "arch": "x86",
-            "urls": [
-                "https://dl.google.com/edgedl/chrome/install/GoogleChromeStandaloneEnterprise.msi"
-            ],
-        },
-        {
-            "version": "latest",
-            "arch": "amd64",
-            "urls": [
-                "https://dl.google.com/edgedl/chrome/install/GoogleChromeStandaloneEnterprise64.msi"
-            ],
-        },
-    ]
 
     def run(self):
         self.upload_dependency("C:\\%s" % self.filename)
@@ -61,5 +46,4 @@
         self.a.execute(
             "reg add \"HKEY_LOCAL_MACHINE\\SOFTWARE\\Policies\\Google\\Update\" "
             "/v AutoUpdateCheckPeriodMinutes /t REG_DWORD /d 0 /f"
-        )
->>>>>>> f0fffb73
+        )